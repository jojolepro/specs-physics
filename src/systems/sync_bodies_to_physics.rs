use std::marker::PhantomData;

use specs::{
<<<<<<< HEAD
    storage::ComponentEvent, world::Index, BitSet, Join, ReadStorage, ReaderId, Resources, System,
    SystemData, WriteExpect, WriteStorage,
=======
    storage::ComponentEvent,
    world::Index,
    BitSet,
    Join,
    ReadStorage,
    ReaderId,
    System,
    SystemData,
    World,
    WriteExpect,
    WriteStorage,
>>>>>>> b3c0fad1
};

use crate::{
    bodies::{PhysicsBody, Position},
    nalgebra::RealField,
    Physics,
};

use super::iterate_component_events;

/// The `SyncBodiesToPhysicsSystem` handles the synchronisation of `PhysicsBody`
/// `Component`s into the physics `World`.
pub struct SyncBodiesToPhysicsSystem<N, P> {
    positions_reader_id: Option<ReaderId<ComponentEvent>>,
    physics_bodies_reader_id: Option<ReaderId<ComponentEvent>>,

    n_marker: PhantomData<N>,
    p_marker: PhantomData<P>,
}

impl<'s, N, P> System<'s> for SyncBodiesToPhysicsSystem<N, P>
where
    N: RealField,
    P: Position<N>,
{
    type SystemData = (
        ReadStorage<'s, P>,
        WriteExpect<'s, Physics<N>>,
        WriteStorage<'s, PhysicsBody<N>>,
    );

    fn run(&mut self, data: Self::SystemData) {
        let (positions, mut physics, mut physics_bodies) = data;

        // collect all ComponentEvents for the Position storage
        let (inserted_positions, modified_positions, removed_positions) =
            iterate_component_events(&positions, self.positions_reader_id.as_mut().unwrap());

        // collect all ComponentEvents for the PhysicsBody storage
        let (inserted_physics_bodies, modified_physics_bodies, removed_physics_bodies) =
            iterate_component_events(
                &physics_bodies,
                self.physics_bodies_reader_id.as_mut().unwrap(),
            );

        // iterate over PhysicsBody and Position components with an id/Index that
        // exists in either of the collected ComponentEvent BitSets
        for (position, mut physics_body, id) in (
            &positions,
            &mut physics_bodies,
            &inserted_positions
                | &modified_positions
                | &removed_positions
                | &inserted_physics_bodies
                | &modified_physics_bodies
                | &removed_physics_bodies,
        )
            .join()
        {
            // handle inserted events
            if inserted_positions.contains(id) || inserted_physics_bodies.contains(id) {
                debug!("Inserted PhysicsBody with id: {}", id);
                add_rigid_body::<N, P>(id, &position, &mut physics, &mut physics_body);
            }

            // handle modified events
            if modified_positions.contains(id) || modified_physics_bodies.contains(id) {
                debug!("Modified PhysicsBody with id: {}", id);
                update_rigid_body::<N, P>(
                    id,
                    &position,
                    &mut physics,
                    &mut physics_body,
                    &modified_positions,
                    &modified_physics_bodies,
                );
            }

            // handle removed events
            if removed_positions.contains(id) || removed_physics_bodies.contains(id) {
                debug!("Removed PhysicsBody with id: {}", id);
                remove_rigid_body::<N, P>(id, &mut physics);
            }
        }
    }

    fn setup(&mut self, res: &mut World) {
        info!("SyncBodiesToPhysicsSystem.setup");
        Self::SystemData::setup(res);

        // initialise required resources
        res.entry::<Physics<N>>().or_insert_with(Physics::default);

        // register reader id for the Position storage
        let mut position_storage: WriteStorage<P> = SystemData::fetch(&res);
        self.positions_reader_id = Some(position_storage.register_reader());

        // register reader id for the PhysicsBody storage
        let mut physics_body_storage: WriteStorage<PhysicsBody<N>> = SystemData::fetch(&res);
        self.physics_bodies_reader_id = Some(physics_body_storage.register_reader());
    }
}

impl<N, P> Default for SyncBodiesToPhysicsSystem<N, P>
where
    N: RealField,
    P: Position<N>,
{
    fn default() -> Self {
        Self {
            positions_reader_id: None,
            physics_bodies_reader_id: None,
            n_marker: PhantomData,
            p_marker: PhantomData,
        }
    }
}

fn add_rigid_body<N, P>(
    id: Index,
    position: &P,
    physics: &mut Physics<N>,
    physics_body: &mut PhysicsBody<N>,
) where
    N: RealField,
    P: Position<N>,
{
    // remove already existing bodies for this inserted component;
    // this technically should never happen but we need to keep the list of body
    // handles clean
    if let Some(body_handle) = physics.body_handles.remove(&id) {
        warn!("Removing orphaned body handle: {:?}", body_handle);
        physics.world.remove_bodies(&[body_handle]);
    }

    // create a new RigidBody in the PhysicsWorld and store its
    // handle for later usage
    let handle = physics_body
        .to_rigid_body_desc()
        .position(*position.isometry())
        .user_data(id)
        .build(&mut physics.world)
        .handle();

    physics_body.handle = Some(handle);
    physics.body_handles.insert(id, handle);

    info!(
        "Inserted rigid body to world with values: {:?}",
        physics_body
    );
}

fn update_rigid_body<N, P>(
    id: Index,
    position: &P,
    physics: &mut Physics<N>,
    physics_body: &mut PhysicsBody<N>,
    modified_positions: &BitSet,
    modified_physics_bodies: &BitSet,
) where
    N: RealField,
    P: Position<N>,
{
    if let Some(rigid_body) = physics.world.rigid_body_mut(physics_body.handle.unwrap()) {
        // the PhysicsBody was modified, update everything but the position
        if modified_physics_bodies.contains(id) {
            physics_body.apply_to_physics_world(rigid_body);
        }

        // the Position was modified, update the position directly
        if modified_positions.contains(id) {
            rigid_body.set_position(*position.isometry());
        }

        trace!(
            "Updated rigid body in world with values: {:?}",
            physics_body
        );
    }
}

fn remove_rigid_body<N, P>(id: Index, physics: &mut Physics<N>)
where
    N: RealField,
    P: Position<N>,
{
    if let Some(handle) = physics.body_handles.remove(&id) {
        // remove body if it still exists in the PhysicsWorld
        physics.world.remove_bodies(&[handle]);
        info!("Removed rigid body from world with id: {}", id);
    }
}

#[cfg(test)]
mod tests {
    use crate::{
        nalgebra::Isometry3, nphysics::object::BodyStatus, systems::SyncBodiesToPhysicsSystem,
        Physics, PhysicsBodyBuilder, SimplePosition,
    };

    use specs::prelude::*;

    #[test]
    fn add_rigid_body() {
        let mut world = World::new();
        let mut dispatcher = DispatcherBuilder::new()
            .with(
                SyncBodiesToPhysicsSystem::<f32, SimplePosition<f32>>::default(),
                "sync_bodies_to_physics_system",
                &[],
            )
            .build();
        dispatcher.setup(&mut world);

        // create an Entity with the PhysicsBody component and execute the dispatcher
        world
            .create_entity()
            .with(SimplePosition::<f32>(Isometry3::<f32>::translation(
                1.0, 1.0, 1.0,
            )))
            .with(PhysicsBodyBuilder::<f32>::from(BodyStatus::Dynamic).build())
            .build();
        dispatcher.dispatch(&mut world);

        // fetch the Physics instance and check for new bodies
        let physics = world.read_resource::<Physics<f32>>();
        assert_eq!(physics.body_handles.len(), 1);
        assert_eq!(physics.world.bodies().count(), 1);
    }
}<|MERGE_RESOLUTION|>--- conflicted
+++ resolved
@@ -1,10 +1,6 @@
 use std::marker::PhantomData;
 
 use specs::{
-<<<<<<< HEAD
-    storage::ComponentEvent, world::Index, BitSet, Join, ReadStorage, ReaderId, Resources, System,
-    SystemData, WriteExpect, WriteStorage,
-=======
     storage::ComponentEvent,
     world::Index,
     BitSet,
@@ -16,7 +12,6 @@
     World,
     WriteExpect,
     WriteStorage,
->>>>>>> b3c0fad1
 };
 
 use crate::{
